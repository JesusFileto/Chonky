The HASH public monorepo relies upon multiple different licenses.

# License Guide

The license for a particular work is defined with following prioritized rules:
1. License information directly present in the file
1. `LICENSE`, `LICENSE.md` or `LICENSE.txt` file in the same directory as the work
1. First `LICENSE`, `LICENSE.md` or `LICENSE.txt` file found when exploring parent directories up to the project top level directory
1. Defaults to the MIT License

Source code in this repository is variously licensed under the _MIT License_,
the _GNU Affero General Public License 3.0_, the _Elastic License 2.0_, or
_all rights are reserved_.

<<<<<<< HEAD
Written content, illustrations and graphics published under the `resources`
folder within this repository may also be made available under the [Creative
Commons Attribution-ShareAlike 4.0 International](resources/LICENSE.md)
license.
=======
Written content, illustrations and graphics published under the `sites/hashai/resources`
folder within this repository are made available under the [Creative Commons
Attribution-ShareAlike 4.0 International](sites/hashai/resources/LICENSE.md) license.
>>>>>>> e1f7c0dc

# Quick Reference

* Within the `/packages/engine` directory, source code is licensed under the
  Elastic License 2.0, unless otherwise noted.
  
* Within the `/packages/hash` and `/packages/graph` directories, source code
  in a given file is licensed under version 3 of the GNU Affero General
  Public License, unless otherwise noted.
  
* Within the `/packages/blocks` directory, all source code is made
  available under the MIT License.

# Questions

If you have any questions please [contact us](https://hash.ai/contact).<|MERGE_RESOLUTION|>--- conflicted
+++ resolved
@@ -1,4 +1,4 @@
-The HASH public monorepo relies upon multiple different licenses.
+The HASH monorepo relies upon multiple different licenses.
 
 # License Guide
 
@@ -9,30 +9,22 @@
 1. Defaults to the MIT License
 
 Source code in this repository is variously licensed under the _MIT License_,
-the _GNU Affero General Public License 3.0_, the _Elastic License 2.0_, or
-_all rights are reserved_.
+the _GNU Affero General Public License 3.0_, or the _Elastic License 2.0_.
 
-<<<<<<< HEAD
-Written content, illustrations and graphics published under the `resources`
-folder within this repository may also be made available under the [Creative
-Commons Attribution-ShareAlike 4.0 International](resources/LICENSE.md)
-license.
-=======
 Written content, illustrations and graphics published under the `sites/hashai/resources`
 folder within this repository are made available under the [Creative Commons
 Attribution-ShareAlike 4.0 International](sites/hashai/resources/LICENSE.md) license.
->>>>>>> e1f7c0dc
 
 # Quick Reference
 
-* Within the `/packages/engine` directory, source code is licensed under the
+* Within the `/packages/engine` folder, source code is licensed under the
   Elastic License 2.0, unless otherwise noted.
   
-* Within the `/packages/hash` and `/packages/graph` directories, source code
-  in a given file is licensed under version 3 of the GNU Affero General
-  Public License, unless otherwise noted.
+* Within the `/packages/hash` folder, source code in a given file is
+  licensed under version 3 of the GNU Affero General Public License, unless
+  otherwise noted.
   
-* Within the `/packages/blocks` directory, all source code is made
+* Within the `/packages/blocks` folder, all source code is made
   available under the MIT License.
 
 # Questions
