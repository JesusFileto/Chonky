--- conflicted
+++ resolved
@@ -19,21 +19,13 @@
     "serve": "block-scripts serve"
   },
   "dependencies": {
-<<<<<<< HEAD
-    "blockprotocol": "0.0.12"
-=======
     "@blockprotocol/graph": "0.0.12",
     "@blockprotocol/hook": "0.0.1"
->>>>>>> e1f7c0dc
   },
   "devDependencies": {
     "block-scripts": "0.0.14",
     "eslint": "8.20.0",
-<<<<<<< HEAD
-    "mock-block-dock": "0.0.10",
-=======
     "mock-block-dock": "0.0.20",
->>>>>>> e1f7c0dc
     "react": "^18.2.0",
     "react-dom": "^18.2.0",
     "typescript": "4.7.4",
