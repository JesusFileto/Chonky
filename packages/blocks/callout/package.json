{
  "name": "@hashintel/block-callout",
  "version": "0.2.0",
  "private": true,
  "description": "Draw attention to an important point or message with framed text and a custom icon",
  "repository": {
    "type": "git",
    "url": "https://github.com/hashintel/hash.git#main",
    "directory": "packages/blocks/callout"
  },
  "license": "MIT",
  "author": "HASH",
  "scripts": {
    "build": "block-scripts build",
    "dev": "block-scripts dev",
    "fix:eslint": "eslint --ext .ts,.tsx --fix ./src/",
    "lint:eslint": "eslint --ext .ts,.tsx ./src/",
    "lint:tsc": "tsc --noEmit",
    "serve": "block-scripts serve"
  },
  "dependencies": {
<<<<<<< HEAD
    "@blockprotocol/graph": "0.0.12"
=======
    "@blockprotocol/graph": "0.0.12",
    "@blockprotocol/hook": "0.0.1"
>>>>>>> e1f7c0dc
  },
  "devDependencies": {
    "block-scripts": "0.0.14",
    "eslint": "8.20.0",
    "mock-block-dock": "0.0.20",
    "react": "^18.2.0",
    "react-dom": "^18.2.0",
    "typescript": "4.7.4"
  },
  "peerDependencies": {
    "react": "^18.2.0",
    "react-dom": "^18.2.0"
  },
  "block-scripts": {
    "devPort": 9090,
    "servePort": 63212
  },
  "blockprotocol": {
    "blockType": {
      "entryPoint": "react"
    },
    "displayName": "Callout",
    "icon": "public/bullhorn-variant-outline.svg",
    "image": "public/preview.svg",
    "examples": [
      {
        "icon": "📢",
        "text": "Hello World!"
      }
    ],
    "protocol": "0.2"
  }
}<|MERGE_RESOLUTION|>--- conflicted
+++ resolved
@@ -19,12 +19,8 @@
     "serve": "block-scripts serve"
   },
   "dependencies": {
-<<<<<<< HEAD
-    "@blockprotocol/graph": "0.0.12"
-=======
     "@blockprotocol/graph": "0.0.12",
     "@blockprotocol/hook": "0.0.1"
->>>>>>> e1f7c0dc
   },
   "devDependencies": {
     "block-scripts": "0.0.14",
