<<<<<<< HEAD
import React, { useEffect, useState, VoidFunctionComponent } from "react";
import { v4 as uuid } from "uuid";
import { tw } from "twind";

import { BlockProtocolProps } from "./types/blockProtocol";
import { unstable_batchedUpdates } from "react-dom";
import Loader from "./svgs/Loader";
import Cross from "./svgs/Cross";

type uploadImageParamsType = {
  file?: File;
  imgURL?: string;
};
=======
import React from "react";

import { BlockComponent } from "@hashintel/block-protocol/react";
>>>>>>> 1e698819

type AppProps = {
  width?: number;
  height?: number;
  maxHeight?: number;
  maxWidth?: number;
  initialSrc?: string;
  initialCaption?: string;
  uploadImage: (uploadImageParams: uploadImageParamsType) => Promise<{
    src?: string;
    error?: string;
  }>;
  entityId: string;
  entityType?: string;
};

<<<<<<< HEAD
export const Image: VoidFunctionComponent<AppProps & BlockProtocolProps> = (
  props
) => {
  const {
    initialSrc,
    initialCaption,
    uploadImage,
    entityId,
    entityType,
    update,
    width,
    height,
    maxHeight,
    maxWidth,
  } = props;

  const [stateObject, setStateObject] = useState<{
    src: string;
    loading: boolean;
    errorString: string | null;
  }>({
    src: initialSrc ?? "",
    loading: false,
    errorString: null,
  });

  const { errorString, loading, src } = stateObject;

  const [isMounted, setIsMounted] = useState(true);

  const [inputText, setInputText] = useState("");
  const [captionText, setCaptionText] = useState(initialCaption ?? "");

  const [randomId] = useState(() => `image-input-${uuid()}`);

  useEffect(() => {
    setIsMounted(true);

    return () => {
      setIsMounted(false);
    };
  }, []);

  const copyObject = {
    placeholderText: "Enter Image URL",
    buttonText: "Embed Image",
    bottomText: "Works with web-supported image formats",
  };

  const { bottomText, buttonText, placeholderText } = copyObject;

  function displayError(errorString: string) {
    setStateObject({ ...stateObject, errorString });
  }

  function updateData(src: string | undefined) {
    if (src?.trim()) {
      if (update) {
        const updateAction: {
          data: {
            initialSrc: string;
            initialCaption: string;
          };
          entityId?: string;
          entityType?: string;
        } = {
          data: { initialSrc: src, initialCaption: captionText },
          entityId,
        };

        if (entityType) {
          updateAction.entityType = entityType;
        }

        update([updateAction]);
      }

      setStateObject({ ...stateObject, src });
    }
  }

  const onSubmit = (e: React.FormEvent<HTMLFormElement>) => {
    e.preventDefault();

    if (loading) {
      return;
    }

    if (inputText?.trim()) {
      setStateObject({ ...stateObject, loading: true });

      uploadImage({ imgURL: inputText }).then(({ src, error }) => {
        if (isMounted) {
          setStateObject({ ...stateObject, loading: false });

          if (error?.trim()) {
            return displayError(error);
          }

          updateData(src);
        }
      });
    } else {
      displayError("Please enter a valid image URL or select a file below");
    }
  };

  const onFileSelect = (e: React.ChangeEvent<HTMLInputElement>) => {
    const { files } = e.target;

    if (files?.[0]) {
      uploadImage({ file: files[0] }).then(({ src, error }) => {
        if (isMounted) {
          if (error?.trim()) {
            return displayError(error);
          }

          updateData(src);
        }
      });
    }
  };

  const resetComponent = () => {
    unstable_batchedUpdates(() => {
      setStateObject({
        loading: false,
        errorString: null,
        src: "",
      });

      setInputText("");
      setCaptionText("");
    });
  };

  if (src?.trim()) {
    return (
      <div className={tw`flex justify-center text-center w-full`}>
        <div className={tw`flex flex-col`}>
          <img
            style={{
              width: width ?? undefined,
              height: height ?? undefined,
              maxWidth: maxWidth ?? undefined,
              maxHeight: maxHeight ?? undefined,
            }}
            src={src}
            alt="Image block"
          />

          <input
            placeholder="Add a caption"
            className={tw`focus:outline-none text-center mt-3`}
            type="text"
            value={captionText}
            onChange={(e) => setCaptionText(e.target.value)}
            onBlur={() => {
              if (update) {
                updateData(src);
              }
            }}
          />
        </div>
        <button
          // Tailwind doesn't have this as a class
          // https://github.com/tailwindlabs/tailwindcss/issues/1042#issuecomment-781271382
          style={{ height: "max-content" }}
          onClick={() => {
            resetComponent();
          }}
          className={tw`ml-2 bg-gray-100 p-1.5 border-1 border-gray-300 rounded-sm`}
        >
          <Cross />
        </button>
      </div>
    );
  }

  return (
    <>
      {errorString && (
        <div
          className={tw`max-w-md mx-auto mb-4 bg-red-100 border border-red-400 text-red-700 px-4 py-3 rounded relative`}
          role="alert"
        >
          <strong className={tw`font-bold`}>Error</strong>
          <span className={tw`block sm:inline ml-2 mr-2`}>{errorString}</span>
          <span
            onClick={() =>
              setStateObject({ ...stateObject, errorString: null })
            }
            className={tw`absolute top-0 bottom-0 right-0 px-4 py-3`}
          >
            <svg
              className={tw`fill-current h-6 w-6 text-red-500`}
              role="button"
              xmlns="http://www.w3.org/2000/svg"
              viewBox="0 0 20 20"
            >
              <title>Close</title>
              <path d="M14.348 14.849a1.2 1.2 0 0 1-1.697 0L10 11.819l-2.651 3.029a1.2 1.2 0 1 1-1.697-1.697l2.758-3.15-2.759-3.152a1.2 1.2 0 1 1 1.697-1.697L10 8.183l2.651-3.031a1.2 1.2 0 1 1 1.697 1.697l-2.758 3.152 2.758 3.15a1.2 1.2 0 0 1 0 1.698z" />
            </svg>
          </span>
        </div>
      )}

      <div
        className={tw`max-w-md mx-auto bg-white rounded-sm shadow-md overflow-hidden text-center p-4 border-2 border-gray-200`}
        onDragOver={(e) => {
          e.stopPropagation();
          e.preventDefault();
        }}
        onDrop={(e) => {
          e.preventDefault();
          e.stopPropagation();

          const dT = e.dataTransfer;
          const files = dT.files;

          if (files && files.length) {
            // we set our input's 'files' property

            if (files[0].type.search("image") > -1) {
              uploadImage({ file: files[0] }).then(({ src, error }) => {
                if (isMounted) {
                  if (error?.trim()) {
                    return displayError(error);
                  }

                  updateData(src);
                }
              });
            }
          }
        }}
      >
        <form className={tw`mb-0`} onSubmit={onSubmit}>
          <div>
            <input
              className={tw`px-1.5 py-1 rounded-sm border-2 border-gray-200 bg-gray-50 focus:outline-none focus:ring focus:border-blue-300 w-full`}
              onChange={(event) => setInputText(event.target.value)}
              type="url"
              placeholder={placeholderText}
            />
          </div>
          <div>
            <label htmlFor={randomId}>
              <div
                className={tw`my-4 bg-gray-50 border-2 border-dashed border-gray-200 py-4 text-sm text-gray-400 cursor-pointer`}
              >
                Choose a File. <br /> (or Drop it Here)
              </div>
            </label>

            <input
              id={randomId}
              className={tw`hidden`}
              type="file"
              accept="image/*"
              onChange={onFileSelect}
            />
          </div>
          <div className={tw`mt-4`}>
            <button
              className={tw`bg-blue-400 rounded-sm hover:bg-blue-500 focus:bg-blue-600 py-1 text-white w-full flex items-center justify-center`}
              type="submit"
            >
              {loading && <Loader />}
              {buttonText}
            </button>
          </div>
          <div className={tw`text-sm text-gray-400 mt-4`}>{bottomText}</div>
        </form>
      </div>
    </>
  );
};
=======
export const Image: BlockComponent<AppProps> = ({
  src = "https://via.placeholder.com/350x150",
  ...props
}) => <img {...props} src={src} alt="Image block" />;
>>>>>>> 1e698819
<|MERGE_RESOLUTION|>--- conflicted
+++ resolved
@@ -1,9 +1,8 @@
-<<<<<<< HEAD
-import React, { useEffect, useState, VoidFunctionComponent } from "react";
+import React, { useEffect, useState } from "react";
 import { v4 as uuid } from "uuid";
 import { tw } from "twind";
-
-import { BlockProtocolProps } from "./types/blockProtocol";
+import { BlockComponent } from "@hashintel/block-protocol/react";
+
 import { unstable_batchedUpdates } from "react-dom";
 import Loader from "./svgs/Loader";
 import Cross from "./svgs/Cross";
@@ -12,11 +11,6 @@
   file?: File;
   imgURL?: string;
 };
-=======
-import React from "react";
-
-import { BlockComponent } from "@hashintel/block-protocol/react";
->>>>>>> 1e698819
 
 type AppProps = {
   width?: number;
@@ -33,10 +27,7 @@
   entityType?: string;
 };
 
-<<<<<<< HEAD
-export const Image: VoidFunctionComponent<AppProps & BlockProtocolProps> = (
-  props
-) => {
+export const Image = (props: BlockComponent<AppProps>) => {
   const {
     initialSrc,
     initialCaption,
@@ -59,8 +50,6 @@
     loading: false,
     errorString: null,
   });
-
-  const { errorString, loading, src } = stateObject;
 
   const [isMounted, setIsMounted] = useState(true);
 
@@ -116,6 +105,8 @@
   }
 
   const onSubmit = (e: React.FormEvent<HTMLFormElement>) => {
+    const { loading } = stateObject;
+
     e.preventDefault();
 
     if (loading) {
@@ -170,7 +161,7 @@
     });
   };
 
-  if (src?.trim()) {
+  if (stateObject.src?.trim()) {
     return (
       <div className={tw`flex justify-center text-center w-full`}>
         <div className={tw`flex flex-col`}>
@@ -181,7 +172,7 @@
               maxWidth: maxWidth ?? undefined,
               maxHeight: maxHeight ?? undefined,
             }}
-            src={src}
+            src={stateObject.src}
             alt="Image block"
           />
 
@@ -193,7 +184,7 @@
             onChange={(e) => setCaptionText(e.target.value)}
             onBlur={() => {
               if (update) {
-                updateData(src);
+                updateData(stateObject.src);
               }
             }}
           />
@@ -215,13 +206,13 @@
 
   return (
     <>
-      {errorString && (
+      {stateObject.errorString && (
         <div
           className={tw`max-w-md mx-auto mb-4 bg-red-100 border border-red-400 text-red-700 px-4 py-3 rounded relative`}
           role="alert"
         >
           <strong className={tw`font-bold`}>Error</strong>
-          <span className={tw`block sm:inline ml-2 mr-2`}>{errorString}</span>
+          <span className={tw`block sm:inline ml-2 mr-2`}>{stateObject.errorString}</span>
           <span
             onClick={() =>
               setStateObject({ ...stateObject, errorString: null })
@@ -302,7 +293,7 @@
               className={tw`bg-blue-400 rounded-sm hover:bg-blue-500 focus:bg-blue-600 py-1 text-white w-full flex items-center justify-center`}
               type="submit"
             >
-              {loading && <Loader />}
+              {stateObject.loading && <Loader />}
               {buttonText}
             </button>
           </div>
@@ -311,10 +302,4 @@
       </div>
     </>
   );
-};
-=======
-export const Image: BlockComponent<AppProps> = ({
-  src = "https://via.placeholder.com/350x150",
-  ...props
-}) => <img {...props} src={src} alt="Image block" />;
->>>>>>> 1e698819
+};