import cors from "cors";

import { promisify } from "util";
import http from "http";
import path from "path";

import { json } from "body-parser";
import express from "express";
import helmet from "helmet";
import { StatsD } from "hot-shots";
import { customAlphabet } from "nanoid";
import { Tracker } from "@snowplow/node-tracker";
import { createHttpTerminator } from "http-terminator";
import { OpenSearch } from "@hashintel/hash-backend-utils/search/opensearch";
import { GracefulShutdown } from "@hashintel/hash-backend-utils/shutdown";
import { RedisQueueExclusiveConsumer } from "@hashintel/hash-backend-utils/queue/redis";
import { AsyncRedisClient } from "@hashintel/hash-backend-utils/redis";
import {
  monorepoRootDir,
  waitOnResource,
} from "@hashintel/hash-backend-utils/environment";

import setupAuth from "./auth";
import { RedisCache } from "./cache";
import { ensureSystemTypesExist } from "./graph/system-types";
// import { createCollabApp } from "./collab/collabApp";
import {
  AwsSesEmailTransporter,
  DummyEmailTransporter,
  EmailTransporter,
} from "./email/transporters";
import { createApolloServer } from "./graphql/createApolloServer";
import { CORS_CONFIG, FILE_UPLOAD_PROVIDER } from "./lib/config";
import {
  isDevEnv,
  isProdEnv,
  isStatsDEnabled,
  isTestEnv,
  port,
} from "./lib/env-config";
import { logger } from "./logger";
import { getRequiredEnv } from "./util";
import { setupStorageProviders } from "./storage/storage-provider-lookup";
import { getAwsRegion } from "./lib/aws-config";
import { setupTelemetry } from "./telemetry/snowplow-setup";
import { connectToTaskExecutor } from "./task-execution";
import { createGraphClient } from "./graph";
// import { seedOrgsAndUsers } from "./seed-data";
// import { ensureSystemEntitiesExists } from "./graph/system-entities";

const shutdown = new GracefulShutdown(logger, "SIGINT", "SIGTERM");

const main = async () => {
  let tracker: Tracker | undefined;
  if (process.env.HASH_TELEMETRY_ENABLED === "true") {
    logger.info("Starting [Snowplow] telemetry");

    const [spEmitter, spTracker] = setupTelemetry();
    // eslint-disable-next-line @typescript-eslint/no-unused-vars
    tracker = spTracker;

    shutdown.addCleanup("Snowplow Telemetry", async () => {
      logger.info("Flushing [Snowplow] telemetry");
      spEmitter.flush();
    });
  }

  // Request ID generator
  const nanoid = customAlphabet(
    "0123456789ABCDEFGHIJKLMNOPQRSTUVWXYZabcdefghijklmnopqrstuvwxyz",
    14,
  );

  // Configure the StatsD client for reporting metrics
  let statsd: StatsD | undefined;
  try {
    if (isStatsDEnabled) {
      const statsdHost = process.env.STATSD_HOST;
      const statsdPort = parseInt(process.env.STATSD_PORT || "8125", 10);
      await waitOnResource(`tcp:${statsdHost}:${statsdPort}`, logger);

      statsd = new StatsD({
        host: statsdHost,
        port: statsdPort,
      });
      shutdown.addCleanup("StatsD", async () => {
        await promisify((statsd as StatsD).close).bind(statsd)();
      });
    }
  } catch (err) {
    logger.error(`Could not start StatsD client: ${err}`);
  }

  // Configure the Express server
  const app = express();
  app.use(cors(CORS_CONFIG));

  const redisHost = getRequiredEnv("HASH_REDIS_HOST");
  const redisPort = parseInt(getRequiredEnv("HASH_REDIS_PORT"), 10);
  const taskExecutorHost = getRequiredEnv("HASH_TASK_EXECUTOR_HOST");
  const taskExecutorPort = parseInt(
    getRequiredEnv("HASH_TASK_EXECUTOR_PORT"),
    10,
  );

  const graphApiHost = getRequiredEnv("HASH_GRAPH_API_HOST");
  const graphApiPort = parseInt(getRequiredEnv("HASH_GRAPH_API_PORT"), 10);

  await Promise.all([
    waitOnResource(`tcp:${redisHost}:${redisPort}`, logger),
    waitOnResource(`tcp:${graphApiHost}:${graphApiPort}`, logger),
  ]);

  // Connect to Redis
  const redis = new RedisCache(logger, {
    host: redisHost,
    port: redisPort,
  });
  shutdown.addCleanup("Redis", async () => redis.close());

  // Connect to the HASH-Task-Executor
  const taskExecutorConfig = {
    host: taskExecutorHost,
    port: taskExecutorPort,
  };
  const taskExecutor = connectToTaskExecutor(taskExecutorConfig);

  // Connect to the Graph API
  const graphApi = createGraphClient(logger, {
    host: graphApiHost,
    port: graphApiPort,
  });

  await ensureSystemTypesExist({ graphApi, logger });

  /**
   * @todo: fix this when links are working
   * @see https://app.asana.com/0/1202805690238892/1203361844133479/f
   */
  // await ensureSystemEntitiesExists({ graphApi, logger });

  // This will seed users, an org and pages.
  // Configurable through environment variables.
  await seedOrgsAndUsers({ graphApi, logger });

  // Set sensible default security headers: https://www.npmjs.com/package/helmet
  // Temporarily disable contentSecurityPolicy for the GraphQL playground
  // Longer-term we can set rules which allow only the playground to load
  // Potentially only in development mode
  app.use(helmet({ contentSecurityPolicy: false }));

  // Parse request body as JSON - allow higher than the default 100kb limit
  app.use(json({ limit: "16mb" }));

  // Set up authentication related middeware and routes
  setupAuth({ app, graphApi, logger });

<<<<<<< HEAD
  if (isDevEnv) {
    // This will seed users, an org and pages.
    /**
     * @todo: fix this when links are working
     * @see https://app.asana.com/0/1202805690238892/1203361844133479/f
     */
    // await seedOrgsAndUsers({ graphApi, logger });
  }

=======
>>>>>>> b0110dc5
  // Create an email transporter
  const emailTransporter =
    (isTestEnv || isDevEnv) && process.env.HASH_EMAIL_TRANSPORTER === "dummy"
      ? new DummyEmailTransporter({
          copyCodesOrLinksToClipboard:
            process.env.DUMMY_EMAIL_TRANSPORTER_USE_CLIPBOARD === "true",
          displayCodesOrLinksInStdout: true,
          filePath: process.env.DUMMY_EMAIL_TRANSPORTER_FILE_PATH
            ? path.resolve(
                monorepoRootDir,
                process.env.DUMMY_EMAIL_TRANSPORTER_FILE_PATH,
              )
            : undefined,
        })
      : process.env.AWS_REGION
      ? new AwsSesEmailTransporter({
          from: `${getRequiredEnv(
            "SYSTEM_EMAIL_SENDER_NAME",
          )} <${getRequiredEnv("SYSTEM_EMAIL_ADDRESS")}>`,
          region: getAwsRegion(),
          subjectPrefix: isProdEnv ? undefined : "[DEV SITE] ",
        })
      : ({
          sendMail: (mail) => {
            logger.info(`Tried to send mail to ${mail.to}:\n${mail.html}`);
          },
        } as EmailTransporter);

  let search: OpenSearch | undefined;
  if (process.env.HASH_OPENSEARCH_ENABLED === "true") {
    const searchAuth =
      process.env.HASH_OPENSEARCH_USERNAME === undefined
        ? undefined
        : {
            username: process.env.HASH_OPENSEARCH_USERNAME,
            password: process.env.HASH_OPENSEARCH_PASSWORD || "",
          };
    search = await OpenSearch.connect(logger, {
      host: getRequiredEnv("HASH_OPENSEARCH_HOST"),
      port: parseInt(process.env.HASH_OPENSEARCH_PORT || "9200", 10),
      auth: searchAuth,
      httpsEnabled: !!process.env.HASH_OPENSEARCH_HTTPS_ENABLED,
    });
    shutdown.addCleanup("OpenSearch", async () => search!.close());
  }

  const apolloServer = createApolloServer({
    graphApi,
    search,
    cache: redis,
    taskExecutor,
    emailTransporter,
    logger,
    statsd,
    uploadProvider: FILE_UPLOAD_PROVIDER,
  });

  app.get("/", (_, res) => res.send("Hello World"));

  // Used by AWS Application Load Balancer (ALB) for health checks
  app.get("/health-check", (_, res) => res.status(200).send("Hello World!"));

  // Setup upload storage provider and express routes for local file uploads
  setupStorageProviders(app, FILE_UPLOAD_PROVIDER);

  app.use((req, res, next) => {
    const requestId = nanoid();
    res.set("x-hash-request-id", requestId);
    if (isProdEnv) {
      logger.info({
        requestId,
        method: req.method,
        ip: req.ip,
        path: req.path,
        message: "request",
        userAgent: req.headers["user-agent"],
        graphqlClient: req.headers["apollographql-client-name"],
      });
    }
    next();
  });

  // Create the HTTP server.
  // Note: calling `close` on a `http.Server` stops new connections, but it does not
  // close active connections. This can result in the server hanging indefinitely. We
  // use the `http-terminator` library to shut down the server properly.
  const httpServer = http.createServer(app);
  const httpTerminator = createHttpTerminator({ server: httpServer });
  shutdown.addCleanup("HTTP Server", async () => httpTerminator.terminate());

  // Start the Apollo GraphQL server.
  // Note: the server must be started before the middleware can be applied
  await apolloServer.start();
  shutdown.addCleanup("ApolloServer", async () => apolloServer.stop());
  apolloServer.applyMiddleware({
    app,
    cors: CORS_CONFIG,
  });

  // Start the HTTP server before setting up collab
  // This is done because the Redis client blocks when instantiated
  // and we must ensure that the health checks are available ASAP.
  // It is not a problem to set up collab after the fact that we begin listening.
  await new Promise<void>((resolve) => {
    httpServer.listen({ port }, () => {
      logger.info(`Listening on port ${port}`);
      logger.info(`GraphQL path: ${apolloServer.graphqlPath}`);
      resolve();
    });
  });

  // Connect to Redis queue for collab
  const collabRedisClient = new AsyncRedisClient(logger, {
    host: getRequiredEnv("HASH_REDIS_HOST"),
    port: parseInt(getRequiredEnv("HASH_REDIS_PORT"), 10),
  });
  shutdown.addCleanup("collabRedisClient", async () =>
    collabRedisClient.close(),
  );
  const collabRedisQueue = new RedisQueueExclusiveConsumer(collabRedisClient);
  shutdown.addCleanup("collabRedisQueue", async () =>
    collabRedisQueue.release(),
  );

  // Collab is currently disabled.
  // Register the collab backend
  // const collabApp = await createCollabApp(collabRedisQueue);
  // shutdown.addCleanup("collabApp", async () => collabApp.stop());
  // app.use("/collab-backend", collabApp.router);
};

void main().catch(async (err) => {
  logger.error(err);
  await shutdown.trigger();
});<|MERGE_RESOLUTION|>--- conflicted
+++ resolved
@@ -140,8 +140,12 @@
   // await ensureSystemEntitiesExists({ graphApi, logger });
 
   // This will seed users, an org and pages.
-  // Configurable through environment variables.
-  await seedOrgsAndUsers({ graphApi, logger });
+  /**
+   * @todo: fix this when links are working
+   * @see https://app.asana.com/0/1202805690238892/1203361844133479/f
+   */
+  // // Configurable through environment variables.
+  // await seedOrgsAndUsers({ graphApi, logger });
 
   // Set sensible default security headers: https://www.npmjs.com/package/helmet
   // Temporarily disable contentSecurityPolicy for the GraphQL playground
@@ -155,18 +159,6 @@
   // Set up authentication related middeware and routes
   setupAuth({ app, graphApi, logger });
 
-<<<<<<< HEAD
-  if (isDevEnv) {
-    // This will seed users, an org and pages.
-    /**
-     * @todo: fix this when links are working
-     * @see https://app.asana.com/0/1202805690238892/1203361844133479/f
-     */
-    // await seedOrgsAndUsers({ graphApi, logger });
-  }
-
-=======
->>>>>>> b0110dc5
   // Create an email transporter
   const emailTransporter =
     (isTestEnv || isDevEnv) && process.env.HASH_EMAIL_TRANSPORTER === "dummy"
