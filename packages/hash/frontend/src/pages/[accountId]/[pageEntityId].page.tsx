import { useQuery } from "@apollo/client";
import { BlockMeta, fetchBlockMeta } from "@hashintel/hash-shared/blockMeta";
import { blockPaths } from "@hashintel/hash-shared/paths";
import { getPageQuery } from "@hashintel/hash-shared/queries/page.queries";
import { GetStaticPaths, GetStaticProps } from "next";
<<<<<<< HEAD
import { Router, useRouter } from "next/router";
import { tw } from "twind";

import { useEffect, useMemo, useState, VoidFunctionComponent } from "react";
=======
import { tw } from "twind";
import { useRouter } from "next/router";
import { useMemo, VoidFunctionComponent } from "react";

>>>>>>> 52119646
import { useCollabPositions } from "../../blocks/page/collab/useCollabPositions";
import { useCollabPositionTracking } from "../../blocks/page/collab/useCollabPositionTracking";
import { useCollabPositionReporter } from "../../blocks/page/collab/useCollabPositionReporter";
import { PageBlock } from "../../blocks/page/PageBlock";
import { PageTitle } from "../../blocks/page/PageTitle";
import { VersionDropdown } from "../../components/Dropdowns/VersionDropdown";

import {
  GetPageQuery,
  GetPageQueryVariables,
} from "../../graphql/apiTypes.gen";
import styles from "../index.module.scss";
import { CollabPositionProvider } from "../../contexts/CollabPositionContext";
import PageTransferDropdown from "../../components/Dropdowns/PageTransferDropdown";
import { MainComponentWrapper } from "../../components/pages/MainComponentWrapper";

/**
 * preload all configured blocks for now. in the future these will be loaded
 * progressively from the block catalogue.
 */
const preloadedComponentIds = Object.keys(blockPaths);

// Apparently defining this is necessary in order to get server rendered props?
export const getStaticPaths: GetStaticPaths<{ slug: string }> = async () => {
  return {
    paths: [], // indicates that no page needs be created at build time
    fallback: "blocking", // indicates the type of fallback
  };
};

/**
 * This is used to fetch the metadata associated with blocks that're preloaded
 * ahead of time so that the client doesn't need to
 *
 * @todo Include blocks present in the document in this
 */
export const getStaticProps: GetStaticProps = async () => {
  const preloadedBlockMeta = await Promise.all(
    preloadedComponentIds?.map((componentId) => fetchBlockMeta(componentId)) ??
      [],
  );

  return { props: { preloadedBlockMeta } };
};

export const Page: VoidFunctionComponent<{
  preloadedBlockMeta: BlockMeta[];
}> = ({ preloadedBlockMeta }) => {
  const router = useRouter();

  // entityId is the consistent identifier for pages (across all versions)
  const pageEntityId = router.query.pageEntityId as string;
  const accountId = router.query.accountId as string;
  // versionId is an optional param for requesting a specific page version
  const versionId = router.query.version as string | undefined;

  const [pageState, setPageState] = useState<"normal" | "transferring">(
    "normal",
  );

  const { data, error, loading } = useQuery<
    GetPageQuery,
    GetPageQueryVariables
  >(getPageQuery, {
    variables: { entityId: pageEntityId, accountId, versionId },
  });

  /**
   * This is to ensure that certain blocks are always contained within the
   * "select type" dropdown even if the document does not yet contain those
   * blocks. This is important for paragraphs especially, as the first text
   * block in the schema is what prosemirror defaults to when creating a new
   * paragraph. We need to change it so the order of blocks in the dropdown
   * is not determinned by the order in the prosemirror schema, and also so
   * that items can be in that dropdown without having be loaded into the
   * schema.
   *
   * @todo this doesn't need to be a map.
   */
  const preloadedBlocks = useMemo(
    () =>
      new Map(
        preloadedBlockMeta
          /**
           * Paragraph must be first for now, as it'll bw the first loaded
           * into prosemirror and therefore the block chosen when you
           * press enter.
           *
           * @todo remove need for this
           */
          .sort((a, b) =>
            a.componentMetadata.name === "paragraph"
              ? -1
              : b.componentMetadata.name === "paragraph"
              ? 1
              : 0,
          )
          .map((node) => [node.componentMetadata.componentId, node] as const),
      ),
    [preloadedBlockMeta],
  );

  const collabPositions = useCollabPositions(accountId, pageEntityId);
  const reportPosition = useCollabPositionReporter(accountId, pageEntityId);
  useCollabPositionTracking(reportPosition);

  useEffect(() => {
    const handleRouteChange = () => {
      if (pageState !== "normal") {
        setPageState("normal");
      }
    };

    Router.events.on("routeChangeComplete", handleRouteChange);

    return () => {
      Router.events.off("routeChangeComplete", handleRouteChange);
    };
  }, [pageState]);

  if (pageState === "transferring") {
    return (
      <MainComponentWrapper>
        <h1>Transferring you to the new page...</h1>
      </MainComponentWrapper>
    );
  }

  if (loading) {
    return (
      <MainComponentWrapper>
        <h1>Loading...</h1>
      </MainComponentWrapper>
    );
  }

  if (error) {
    return (
      <MainComponentWrapper>
        <h1>Error: {error.message}</h1>
      </MainComponentWrapper>
    );
  }

  if (!data) {
    return (
      <MainComponentWrapper>
        <h1>No data loaded.</h1>
      </MainComponentWrapper>
    );
  }

  const { title, contents } = data.page.properties;

  return (
<<<<<<< HEAD
    <MainComponentWrapper>
      <header>
        <div className={styles.PageHeader}>
          <div>
            <label>Title</label>
            <PageTitle
              value={title}
              accountId={data.page.accountId}
              metadataId={data.page.entityId}
            />
          </div>
          <div className={tw`mr-4`}>
            <label>Version</label>
            <div>
              <VersionDropdown
                value={data.page.entityVersionId}
                versions={data.page.history ?? []}
                onChange={(changedVersionId) => {
                  void router.push(
                    `/${accountId}/${pageEntityId}?version=${changedVersionId}`,
                  );
                }}
=======
    <div className={styles.MainWrapper}>
      <PageSidebar />
      <div className={styles.MainContent}>
        <header>
          <div className={styles.PageHeader}>
            <div className={tw`flex flex-col-reverse`}>
              <PageTitle
                value={title}
                accountId={data.page.accountId}
                metadataId={data.page.entityId}
>>>>>>> 52119646
              />
            </div>
          </div>
          <div>
            <label>Transfer Page</label>
            <div>
              <PageTransferDropdown
                accountId={accountId}
                pageEntityId={pageEntityId}
                setPageState={setPageState}
              />
            </div>
          </div>
        </div>
      </header>

      <main>
        <CollabPositionProvider value={collabPositions}>
          <PageBlock
            accountId={data.page.accountId}
            contents={contents}
            blocksMeta={preloadedBlocks}
            entityId={data.page.entityId}
          />
        </CollabPositionProvider>
      </main>
    </MainComponentWrapper>
  );
};
export default Page;<|MERGE_RESOLUTION|>--- conflicted
+++ resolved
@@ -3,17 +3,10 @@
 import { blockPaths } from "@hashintel/hash-shared/paths";
 import { getPageQuery } from "@hashintel/hash-shared/queries/page.queries";
 import { GetStaticPaths, GetStaticProps } from "next";
-<<<<<<< HEAD
 import { Router, useRouter } from "next/router";
 import { tw } from "twind";
 
 import { useEffect, useMemo, useState, VoidFunctionComponent } from "react";
-=======
-import { tw } from "twind";
-import { useRouter } from "next/router";
-import { useMemo, VoidFunctionComponent } from "react";
-
->>>>>>> 52119646
 import { useCollabPositions } from "../../blocks/page/collab/useCollabPositions";
 import { useCollabPositionTracking } from "../../blocks/page/collab/useCollabPositionTracking";
 import { useCollabPositionReporter } from "../../blocks/page/collab/useCollabPositionReporter";
@@ -169,12 +162,10 @@
   const { title, contents } = data.page.properties;
 
   return (
-<<<<<<< HEAD
     <MainComponentWrapper>
       <header>
         <div className={styles.PageHeader}>
-          <div>
-            <label>Title</label>
+          <div className={tw`flex flex-col-reverse`}>
             <PageTitle
               value={title}
               accountId={data.page.accountId}
@@ -192,18 +183,6 @@
                     `/${accountId}/${pageEntityId}?version=${changedVersionId}`,
                   );
                 }}
-=======
-    <div className={styles.MainWrapper}>
-      <PageSidebar />
-      <div className={styles.MainContent}>
-        <header>
-          <div className={styles.PageHeader}>
-            <div className={tw`flex flex-col-reverse`}>
-              <PageTitle
-                value={title}
-                accountId={data.page.accountId}
-                metadataId={data.page.entityId}
->>>>>>> 52119646
               />
             </div>
           </div>
