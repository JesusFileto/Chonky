import {
  EmbedderGraphMessageCallbacks,
  Entity,
  Link,
} from "@blockprotocol/graph";
<<<<<<< HEAD
import { JsonObject } from "@blockprotocol/core";
=======
>>>>>>> e1f7c0dc
import {
  ChangeEvent,
  HTMLProps,
  useCallback,
  useEffect,
  useState,
  FunctionComponent,
} from "react";
import { tw } from "twind";

import { CreateLinkFnWithFixedSource } from "./types";
import {
<<<<<<< HEAD
  guessEntityName,
=======
  generateEntityLabel,
>>>>>>> e1f7c0dc
  parseEntityIdentifier,
} from "../../../../../lib/entities";
import { Link as LinkComponent } from "../../../../../shared/ui";

type MinimalEntity = { entityId: string; name: string };

type EntitySelectProps = {
  aggregateEntities: EmbedderGraphMessageCallbacks["aggregateEntities"];
  allowsMultipleSelections: boolean;
  createLinkFromEntity: CreateLinkFnWithFixedSource;
  deleteLinkFromEntity: EmbedderGraphMessageCallbacks["deleteLink"];
  entityTypeId: string;
  linksOnField: {
    linkedEntity: Entity;
    link: Link;
  }[];
  path: string;
};

const noSelectionValue = "__none";

const SelectInput: FunctionComponent<
  Required<Pick<HTMLProps<HTMLSelectElement>, "onChange" | "value">> & {
    options: MinimalEntity[];
    defaultLabel: string;
  }
> = ({ defaultLabel, value, onChange, options }) => (
  <select
    className={tw`text-sm border(1 gray-300 focus:gray-500) w-52 focus:outline-none rounded h-8 px-1`}
    value={value}
    onChange={onChange}
  >
    <option value={noSelectionValue}>{defaultLabel}</option>
    {options.map(({ entityId, name }) => (
      <option key={entityId} value={entityId}>
        {name}
      </option>
    ))}
  </select>
);

/**
 * Allows a user to select one or more entities of a given type
 */
export const EntityFieldLinkEditor: FunctionComponent<EntitySelectProps> = ({
  aggregateEntities,
  allowsMultipleSelections,
  createLinkFromEntity,
  deleteLinkFromEntity,
  entityTypeId,
  linksOnField,
  path,
}) => {
  const [entityOptions, setEntityOptions] = useState<MinimalEntity[]>([]);

  useEffect(() => {
    aggregateEntities({
      data: {
        operation: {
          entityTypeId,
          itemsPerPage: 100, // @todo paginate
        },
      },
    })
      .then(({ data }) => {
        if (!data) {
<<<<<<< HEAD
          throw new Error("No data returned from aggregateEntitites");
=======
          throw new Error("No data returned from aggregateEntities");
>>>>>>> e1f7c0dc
        }

        /**
         * These options purposefully do not filter out entities already selected for a field.
         * Duplicate entities will be valid for some purposes.
         * @todo support users defining the JSON Schema uniqueItems property on an array field
         */
        setEntityOptions(
<<<<<<< HEAD
          data.results.map(({ entityId, ...properties }) => ({
            entityId,
            name: guessEntityName({ entityId, ...properties } as JsonObject),
=======
          data.results.map((entity) => ({
            entityId: entity.entityId,
            name: generateEntityLabel(entity),
>>>>>>> e1f7c0dc
          })),
        );
      })
      .catch((err) =>
        // eslint-disable-next-line no-console -- TODO: consider using logger
        console.error(
          `Error fetching entities to populate select options: ${err.message}`,
        ),
      );
  }, [aggregateEntities, entityTypeId]);

  const onSelectNew = useCallback(
    (evt: ChangeEvent<HTMLSelectElement>) => {
      const selectedEntityId = evt.target.value;
      const newlySelectedEntity = entityOptions.find(
        ({ entityId }) => entityId === selectedEntityId,
      );
      if (
        !newlySelectedEntity &&
        !(!allowsMultipleSelections && selectedEntityId === noSelectionValue)
      ) {
        throw new Error(
          `Could not find entity with id ${selectedEntityId} in options.`,
        );
      }
      /**
       * @todo needs updating when link pagination introduced, to find the last index to insert after
       *    or a way of telling the API 'insert at the end of the list' (omitting index?)
       */
      const lastLinkData = linksOnField[linksOnField.length - 1];
      if (allowsMultipleSelections) {
        void createLinkFromEntity({
          destinationEntityId: selectedEntityId,
          path,
          index: (lastLinkData?.link.index ?? -1) + 1,
        });
      } else {
        if (lastLinkData && "linkId" in linksOnField[0]!.link) {
          void deleteLinkFromEntity({
            data: { linkId: linksOnField[0]!.link.linkId },
          });
        }
        if (selectedEntityId !== noSelectionValue) {
          void createLinkFromEntity({
            destinationEntityId: selectedEntityId,
            path,
          });
        }
      }
    },
    [
      allowsMultipleSelections,
      createLinkFromEntity,
      deleteLinkFromEntity,
      entityOptions,
      linksOnField,
      path,
    ],
  );

  return (
    <div>
      <SelectInput
        defaultLabel={
          allowsMultipleSelections
            ? "--- Select entity to add ---"
            : "--- Select linked entity ---"
        }
        onChange={onSelectNew}
        options={entityOptions}
        value={
          allowsMultipleSelections
            ? ""
            : linksOnField[0]?.linkedEntity.entityId ?? noSelectionValue
        }
      />
      {allowsMultipleSelections
        ? linksOnField.map(({ link, linkedEntity }) => {
            /*
             * @todo remove the need for this component to know about links and accountId
             *    e.g. pass a GoToEntity component into it
             */
            const { accountId, entityId } = parseEntityIdentifier(
              linkedEntity.entityId,
            );
            return (
              <div className={tw`flex my-6`} key={link.linkId}>
                <div className={tw`font-bold w-32`}>
                  <LinkComponent href={`/${accountId}/entities/${entityId}`}>
<<<<<<< HEAD
                    <a>{guessEntityName(linkedEntity as JsonObject)}</a>
=======
                    <a>{generateEntityLabel(linkedEntity)}</a>
>>>>>>> e1f7c0dc
                  </LinkComponent>
                </div>
                <button
                  className={tw`text-red-500 text-sm`}
                  onClick={() =>
                    deleteLinkFromEntity({ data: { linkId: link.linkId } })
                  }
                  type="button"
                >
                  Remove
                </button>
              </div>
            );
          })
        : null}
    </div>
  );
};<|MERGE_RESOLUTION|>--- conflicted
+++ resolved
@@ -3,10 +3,6 @@
   Entity,
   Link,
 } from "@blockprotocol/graph";
-<<<<<<< HEAD
-import { JsonObject } from "@blockprotocol/core";
-=======
->>>>>>> e1f7c0dc
 import {
   ChangeEvent,
   HTMLProps,
@@ -19,11 +15,7 @@
 
 import { CreateLinkFnWithFixedSource } from "./types";
 import {
-<<<<<<< HEAD
-  guessEntityName,
-=======
   generateEntityLabel,
->>>>>>> e1f7c0dc
   parseEntityIdentifier,
 } from "../../../../../lib/entities";
 import { Link as LinkComponent } from "../../../../../shared/ui";
@@ -90,11 +82,7 @@
     })
       .then(({ data }) => {
         if (!data) {
-<<<<<<< HEAD
-          throw new Error("No data returned from aggregateEntitites");
-=======
           throw new Error("No data returned from aggregateEntities");
->>>>>>> e1f7c0dc
         }
 
         /**
@@ -103,15 +91,9 @@
          * @todo support users defining the JSON Schema uniqueItems property on an array field
          */
         setEntityOptions(
-<<<<<<< HEAD
-          data.results.map(({ entityId, ...properties }) => ({
-            entityId,
-            name: guessEntityName({ entityId, ...properties } as JsonObject),
-=======
           data.results.map((entity) => ({
             entityId: entity.entityId,
             name: generateEntityLabel(entity),
->>>>>>> e1f7c0dc
           })),
         );
       })
@@ -201,11 +183,7 @@
               <div className={tw`flex my-6`} key={link.linkId}>
                 <div className={tw`font-bold w-32`}>
                   <LinkComponent href={`/${accountId}/entities/${entityId}`}>
-<<<<<<< HEAD
-                    <a>{guessEntityName(linkedEntity as JsonObject)}</a>
-=======
                     <a>{generateEntityLabel(linkedEntity)}</a>
->>>>>>> e1f7c0dc
                   </LinkComponent>
                 </div>
                 <button
