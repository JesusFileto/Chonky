--- conflicted
+++ resolved
@@ -8,11 +8,7 @@
 
 import { getEntity } from "@hashintel/hash-shared/queries/entity.queries";
 import { Box, styled } from "@mui/material";
-<<<<<<< HEAD
-import { FontAwesomeIcon } from "@hashintel/hash-design-system/fontawesome-icon";
-=======
 import { FontAwesomeIcon } from "@hashintel/hash-design-system";
->>>>>>> e1f7c0dc
 import { faAsterisk } from "@fortawesome/free-solid-svg-icons";
 import { SimpleEntityEditor } from "./shared/simple-entity-editor";
 
@@ -24,11 +20,7 @@
 import {
   convertApiEntitiesToBpEntities,
   convertApiLinkGroupsToBpLinkGroups,
-<<<<<<< HEAD
-  guessEntityName,
-=======
   generateEntityLabel,
->>>>>>> e1f7c0dc
   rewriteEntityIdentifier,
 } from "../../../lib/entities";
 import { useBlockProtocolAggregateEntities } from "../../../components/hooks/blockProtocolFunctions/useBlockProtocolAggregateEntities";
@@ -113,13 +105,10 @@
     });
   };
 
-<<<<<<< HEAD
-=======
   const entityDisplayName = entity
     ? generateEntityLabel(entity, entity.entityType.properties)
     : undefined;
 
->>>>>>> e1f7c0dc
   const crumbs = !entity
     ? []
     : [
@@ -129,11 +118,7 @@
           id: entityId,
         },
         {
-<<<<<<< HEAD
-          title: guessEntityName(entity),
-=======
           title: entityDisplayName,
->>>>>>> e1f7c0dc
           href: `/${accountId}/entities/${entityId}`,
           id: entityId,
         },
@@ -165,11 +150,7 @@
         >
           <h1>
             <strong>
-<<<<<<< HEAD
-              {entity ? `Editing '${guessEntityName(entity)}'` : "Loading..."}
-=======
               {entity ? `Editing '${entityDisplayName}'` : "Loading..."}
->>>>>>> e1f7c0dc
             </strong>
           </h1>
         </Box>
