import { VoidFunctionComponent } from "react";
import { tw } from "twind";
import { Menu } from "@headlessui/react";
import { useMutation } from "@apollo/client";

import IconAvatar from "../../Icons/IconAvatar/IconAvatar";
import IconDropdown from "../../Icons/IconDropdown/IconDropdown";
import { logout as logoutMutation } from "../../../graphql/queries/user.queries";
import { Mutation } from "../../../graphql/apiTypes.gen";

type AccountDropdownProps = {
  name?: string;
  avatar?: string;
<<<<<<< HEAD
  onLoggedOut?: () => void;
=======
  logout: () => void;
>>>>>>> 4698cc16
};

export const AccountDropdown: VoidFunctionComponent<AccountDropdownProps> = ({
  name,
  avatar,
<<<<<<< HEAD
  onLoggedOut,
=======
  logout,
>>>>>>> 4698cc16
}) => {
  const [logout] = useMutation<Mutation>(logoutMutation, {
    onCompleted: () => {
      if (onLoggedOut) onLoggedOut();
    },
  });

  return (
    <Menu as="div" className={tw`relative`}>
      <Menu.Button
        title={name}
        className="flex items-center relative z-10 m-auto py-1 px-4 focus:outline-none"
      >
        {avatar ? (
          <img
            src={avatar}
            className={tw`h-6 w-6 border border(solid gray-200) rounded-full mr-3`}
          />
        ) : (
          <IconAvatar
            className={tw`border border(solid gray-200) rounded-full mr-3`}
          />
        )}
        <span className={tw`mr-2 font-bold`}>Account</span>
        <IconDropdown />
      </Menu.Button>
      <Menu.Items
        className={tw`absolute left-0 top-0 z-0 w-full px-4 pt-10 pb-2 bg-white border-1 rounded-md flex flex-col items-end text-right`}
      >
        <Menu.Item>
          <button
<<<<<<< HEAD
            onClick={() => logout()}
=======
            onClick={logout}
>>>>>>> 4698cc16
            className={tw`text-sm font-light border(b-1 transparent hover:gray-200) `}
          >
            Sign Out
          </button>
        </Menu.Item>
      </Menu.Items>
    </Menu>
  );
};<|MERGE_RESOLUTION|>--- conflicted
+++ resolved
@@ -1,73 +1,50 @@
 import { VoidFunctionComponent } from "react";
 import { tw } from "twind";
 import { Menu } from "@headlessui/react";
-import { useMutation } from "@apollo/client";
 
 import IconAvatar from "../../Icons/IconAvatar/IconAvatar";
 import IconDropdown from "../../Icons/IconDropdown/IconDropdown";
-import { logout as logoutMutation } from "../../../graphql/queries/user.queries";
-import { Mutation } from "../../../graphql/apiTypes.gen";
 
 type AccountDropdownProps = {
   name?: string;
   avatar?: string;
-<<<<<<< HEAD
-  onLoggedOut?: () => void;
-=======
   logout: () => void;
->>>>>>> 4698cc16
 };
 
 export const AccountDropdown: VoidFunctionComponent<AccountDropdownProps> = ({
   name,
   avatar,
-<<<<<<< HEAD
-  onLoggedOut,
-=======
   logout,
->>>>>>> 4698cc16
-}) => {
-  const [logout] = useMutation<Mutation>(logoutMutation, {
-    onCompleted: () => {
-      if (onLoggedOut) onLoggedOut();
-    },
-  });
-
-  return (
-    <Menu as="div" className={tw`relative`}>
-      <Menu.Button
-        title={name}
-        className="flex items-center relative z-10 m-auto py-1 px-4 focus:outline-none"
-      >
-        {avatar ? (
-          <img
-            src={avatar}
-            className={tw`h-6 w-6 border border(solid gray-200) rounded-full mr-3`}
-          />
-        ) : (
-          <IconAvatar
-            className={tw`border border(solid gray-200) rounded-full mr-3`}
-          />
-        )}
-        <span className={tw`mr-2 font-bold`}>Account</span>
-        <IconDropdown />
-      </Menu.Button>
-      <Menu.Items
-        className={tw`absolute left-0 top-0 z-0 w-full px-4 pt-10 pb-2 bg-white border-1 rounded-md flex flex-col items-end text-right`}
-      >
-        <Menu.Item>
-          <button
-<<<<<<< HEAD
-            onClick={() => logout()}
-=======
-            onClick={logout}
->>>>>>> 4698cc16
-            className={tw`text-sm font-light border(b-1 transparent hover:gray-200) `}
-          >
-            Sign Out
-          </button>
-        </Menu.Item>
-      </Menu.Items>
-    </Menu>
-  );
-};+}) => (
+  <Menu as="div" className={tw`relative`}>
+    <Menu.Button
+      title={name}
+      className="flex items-center relative z-10 m-auto py-1 px-4 focus:outline-none"
+    >
+      {avatar ? (
+        <img
+          src={avatar}
+          className={tw`h-6 w-6 border border(solid gray-200) rounded-full mr-3`}
+        />
+      ) : (
+        <IconAvatar
+          className={tw`border border(solid gray-200) rounded-full mr-3`}
+        />
+      )}
+      <span className={tw`mr-2 font-bold`}>Account</span>
+      <IconDropdown />
+    </Menu.Button>
+    <Menu.Items
+      className={tw`absolute left-0 top-0 z-0 w-full px-4 pt-10 pb-2 bg-white border-1 rounded-md flex flex-col items-end text-right`}
+    >
+      <Menu.Item>
+        <button
+          onClick={logout}
+          className={tw`text-sm font-light border(b-1 transparent hover:gray-200) `}
+        >
+          Sign Out
+        </button>
+      </Menu.Item>
+    </Menu.Items>
+  </Menu>
+);