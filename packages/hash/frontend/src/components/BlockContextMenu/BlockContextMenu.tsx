import React, { useContext, useMemo, useState } from "react";
import { tw } from "twind";

import DeleteIcon from "@material-ui/icons/DeleteOutline";
import CopyIcon from "@material-ui/icons/FileCopyOutlined";
import LoopIcon from "@material-ui/icons/LoopOutlined";
import LinkIcon from "@material-ui/icons/LinkOutlined";
import { useKey } from "rooks";
import { unstable_batchedUpdates } from "react-dom";

import { EntityStore, isBlockEntity } from "@hashintel/hash-shared/entityStore";

import { blockDomId } from "../../blocks/page/BlockView";
import { BlockSuggesterProps } from "../../blocks/page/createSuggester/BlockSuggester";
import { BlockMetaContext } from "../../blocks/blockMeta";
import { NormalView } from "./NormalView";
import { SearchView } from "./SearchView";
import {
<<<<<<< HEAD
  BlockSuggester,
  BlockSuggesterProps,
} from "../../blocks/page/createSuggester/BlockSuggester";

import { useUsers } from "../hooks/useUsers";
=======
  MenuItemType,
  MenuState,
  FilteredMenuItems,
  ItemClickMethod,
  iconStyles,
} from "./BlockContextMenuUtils";
>>>>>>> 33b78ae9

type BlockContextMenuProps = {
  blockSuggesterProps: BlockSuggesterProps;
  closeMenu: () => void;
  entityId: string | null;
  entityStore: EntityStore;
};

const MENU_ITEMS: Array<MenuItemType> = [
  {
    key: "delete",
    title: "Delete",
    icon: <DeleteIcon className={iconStyles} />,
  },
  {
    key: "duplicate",
    title: "Duplicate",
    icon: <CopyIcon className={iconStyles} />,
  },
  {
    key: "copyLink",
    title: "Copy Link",
    icon: <LinkIcon className={iconStyles} />,
  },
  {
    key: "switchBlock",
    title: "Turn into",
    icon: <LoopIcon className={iconStyles} />,
  },
];

export const BlockContextMenu: React.VFC<BlockContextMenuProps> = ({
  blockSuggesterProps,
  closeMenu,
  entityId,
  entityStore,
}) => {
<<<<<<< HEAD
  const [selectedIndex, setSelectedIndex] = useState(0);
  const [subMenuVisible, setSubMenuVisible] = useState(false);

  const { data: users } = useUsers();

=======
>>>>>>> 33b78ae9
  const blockData = entityId ? entityStore.saved[entityId] : null;

  if (blockData && !isBlockEntity(blockData)) {
    throw new Error("BlockContextMenu linked to non-block entity");
  }

  const [searchText, setSearchText] = useState("");

  const [menuState, setMenuState] = useState<MenuState>({
    currentView: "normal",
    selectedIndex: 0,
    subMenuVisible: false,
  });

  const { currentView, selectedIndex, subMenuVisible } = menuState;

  const updateMenuState = (updatedState: Partial<MenuState>) => {
    setMenuState((currentMenuState) => ({
      ...currentMenuState,
      ...updatedState,
    }));
  };

  const blocksMeta = useContext(BlockMetaContext);

  const blockOptions = useMemo(() => {
    return Array.from(blocksMeta.values()).flatMap((blockMeta) =>
      blockMeta.componentMetadata.variants.map((variant) => ({
        variant,
        meta: blockMeta,
      })),
    );
  }, [blocksMeta]);

  const usableMenuItems = MENU_ITEMS.filter(({ key }) => {
    return key !== "copyLink" || entityId;
  });

  const searchableActions = usableMenuItems.filter(
    (item) => item.key !== "switchBlock",
  );

  const lowerCaseSearchText = searchText.toLocaleLowerCase();

  const filteredActions = searchableActions.filter((item) =>
    item.title.toLocaleLowerCase().includes(lowerCaseSearchText),
  );

  const filteredBlocks = blockOptions.filter(
    (block) =>
      block.variant.displayName &&
      block.variant.displayName
        ?.toLocaleLowerCase()
        .includes(lowerCaseSearchText),
  );

  const filteredMenuItems: FilteredMenuItems = {
    actions: filteredActions,
    blocks: filteredBlocks,
  };

  const search = (newSearchText: string) => {
    unstable_batchedUpdates(() => {
      setSearchText(newSearchText);

      if (!newSearchText) {
        if (currentView !== "normal") {
          updateMenuState({
            currentView: "normal",
            selectedIndex: 0,
            subMenuVisible: false,
          });
        }
      } else if (currentView !== "search") {
        updateMenuState({
          currentView: "search",
          selectedIndex: 0,
          subMenuVisible: false,
        });
      }
    });
  };

  const getNextIndex = (event: KeyboardEvent, maxLength: number) => {
    let index = selectedIndex + (event.key === "ArrowUp" ? -1 : 1);
    index += maxLength;
    index %= maxLength;

    return index;
  };

  useKey(["ArrowUp", "ArrowDown"], (event) => {
    event.preventDefault();
    if (subMenuVisible) return;

    if (currentView === "normal") {
      const nextIndex = getNextIndex(event, usableMenuItems.length);
      updateMenuState({ selectedIndex: nextIndex });
    } else {
      const filteredItemsLength =
        filteredMenuItems.actions.length + filteredMenuItems.blocks.length;

      const nextIndex = getNextIndex(event, filteredItemsLength);
      updateMenuState({ selectedIndex: nextIndex });
    }
  });

  useKey(["ArrowLeft", "ArrowRight"], (event) => {
    if (usableMenuItems[selectedIndex]?.key === "switchBlock") {
      updateMenuState({ subMenuVisible: event.key === "ArrowRight" });
    }
  });

  useKey(["Escape"], () => {
    closeMenu();
  });

  const onItemClick: ItemClickMethod = (key) => {
    // handle menu item click here
    switch (key) {
      case "delete":
        break;
      case "switchBlock":
        updateMenuState({ subMenuVisible: !subMenuVisible });

        break;
      case "copyLink": {
        const url = new URL(document.location.href);
        url.hash = blockDomId(entityId!);
        void navigator.clipboard.writeText(url.toString());
        break;
      }
    }

    if (key !== "switchBlock") {
      closeMenu();
    }
  };

  const onNormalViewEnter = () => {
    // if switchBlock is selected, make the block suggestor menu visible, else select the selected action
    if (usableMenuItems[selectedIndex]?.key === "switchBlock") {
      updateMenuState({ subMenuVisible: true });
    } else {
      onItemClick(usableMenuItems[selectedIndex].key);
    }
  };

  const onSearchViewEnter = () => {
    // if selected item is an action, execute the action, else convert the current block to the selected block
    if (selectedIndex < filteredMenuItems.actions.length) {
      onItemClick(filteredMenuItems.actions[selectedIndex].key);
    } else {
      const selectedBlock =
        filteredMenuItems.blocks[
          selectedIndex - filteredMenuItems.actions.length
        ];
      blockSuggesterProps.onChange(selectedBlock.variant, selectedBlock.meta);
    }
  };

  return (
    <div
      className={tw`absolute z-10 w-60 bg-white border-gray-200 border-1 shadow-xl rounded`}
    >
      <div className={tw`px-4 pt-3 mb-2`}>
        <input
          autoFocus
          value={searchText}
          onChange={(event) => {
            search(event.target.value);
          }}
          className={tw`block w-full px-2 py-1 bg-gray-50 border-1 text-sm rounded-sm `}
          placeholder="Filter actions..."
          onKeyDown={(event) => {
            // Is Enter causing a new-line? Read this: https://hashintel.slack.com/archives/C02K2ARC1BK/p1638433216067800
            if (event.key === "Enter") {
              event.preventDefault();
              if (currentView === "normal") {
                onNormalViewEnter();
              } else {
                onSearchViewEnter();
              }
            }
          }}
        />
      </div>
<<<<<<< HEAD
      <ul className={tw`text-sm mb-4`}>
        {MENU_ITEMS.map(({ title, icon, key }, index) => {
          if (key === "copyLink" && !entityId) {
            return null;
          }
          return (
            <li key={key} className={tw`flex`}>
              <button
                className={tw`flex-1 hover:bg-gray-100 ${
                  index === selectedIndex ? "bg-gray-100" : ""
                }  flex items-center py-1 px-4 group`}
                onFocus={() => setSelectedIndex(index)}
                onMouseOver={() => setSelectedIndex(index)}
                onClick={() => handleClick(key)}
                onKeyDown={(evt) => {
                  if (evt.key === "Enter") {
                    handleClick(key);
                  }
                }}
                type="button"
              >
                {icon}
                <span>{title}</span>
                {key === "switchBlock" && (
                  <span className={tw`ml-auto`}>&rarr;</span>
                )}
                {key === "switchBlock" && index === selectedIndex && (
                  <BlockSuggester
                    className={`left-full ml-0.5 mt-2 ${
                      subMenuVisible ? "block" : "hidden"
                    } text-left hover:block group-hover:block shadow-xl`}
                    {...blockSuggesterProps}
                  />
                )}
              </button>
            </li>
          );
        })}
      </ul>
      <div
        className={tw`border-t-1 border-gray-200 px-4 py-2 text-xs text-gray-400`}
      >
        <p>
          Last edited by {/* @todo use lastedited value when available */}
          {
            users.find(
              (account) =>
                account.entityId === blockData?.properties.entity.createdById,
            )?.name
          }
        </p>
        {typeof blockData?.properties.entity.updatedAt === "string" && (
          <p>
            {format(new Date(blockData.properties.entity.updatedAt), "hh.mm a")}
            {", "}
            {format(
              new Date(blockData.properties.entity.updatedAt),
              "dd/MM/yyyy",
            )}
          </p>
        )}
      </div>
=======
      {currentView === "normal" ? (
        <NormalView
          usableMenuItems={usableMenuItems}
          updateMenuState={updateMenuState}
          selectedIndex={selectedIndex}
          subMenuVisible={subMenuVisible}
          onItemClick={onItemClick}
          blockSuggesterProps={blockSuggesterProps}
          blockData={blockData}
        />
      ) : (
        <SearchView
          blockSuggesterProps={blockSuggesterProps}
          entityId={entityId}
          filteredMenuItems={filteredMenuItems}
          onItemClick={onItemClick}
          selectedIndex={selectedIndex}
          updateMenuState={updateMenuState}
        />
      )}
>>>>>>> 33b78ae9
    </div>
  );
};<|MERGE_RESOLUTION|>--- conflicted
+++ resolved
@@ -16,20 +16,12 @@
 import { NormalView } from "./NormalView";
 import { SearchView } from "./SearchView";
 import {
-<<<<<<< HEAD
-  BlockSuggester,
-  BlockSuggesterProps,
-} from "../../blocks/page/createSuggester/BlockSuggester";
-
-import { useUsers } from "../hooks/useUsers";
-=======
   MenuItemType,
   MenuState,
   FilteredMenuItems,
   ItemClickMethod,
   iconStyles,
 } from "./BlockContextMenuUtils";
->>>>>>> 33b78ae9
 
 type BlockContextMenuProps = {
   blockSuggesterProps: BlockSuggesterProps;
@@ -67,14 +59,6 @@
   entityId,
   entityStore,
 }) => {
-<<<<<<< HEAD
-  const [selectedIndex, setSelectedIndex] = useState(0);
-  const [subMenuVisible, setSubMenuVisible] = useState(false);
-
-  const { data: users } = useUsers();
-
-=======
->>>>>>> 33b78ae9
   const blockData = entityId ? entityStore.saved[entityId] : null;
 
   if (blockData && !isBlockEntity(blockData)) {
@@ -262,70 +246,6 @@
           }}
         />
       </div>
-<<<<<<< HEAD
-      <ul className={tw`text-sm mb-4`}>
-        {MENU_ITEMS.map(({ title, icon, key }, index) => {
-          if (key === "copyLink" && !entityId) {
-            return null;
-          }
-          return (
-            <li key={key} className={tw`flex`}>
-              <button
-                className={tw`flex-1 hover:bg-gray-100 ${
-                  index === selectedIndex ? "bg-gray-100" : ""
-                }  flex items-center py-1 px-4 group`}
-                onFocus={() => setSelectedIndex(index)}
-                onMouseOver={() => setSelectedIndex(index)}
-                onClick={() => handleClick(key)}
-                onKeyDown={(evt) => {
-                  if (evt.key === "Enter") {
-                    handleClick(key);
-                  }
-                }}
-                type="button"
-              >
-                {icon}
-                <span>{title}</span>
-                {key === "switchBlock" && (
-                  <span className={tw`ml-auto`}>&rarr;</span>
-                )}
-                {key === "switchBlock" && index === selectedIndex && (
-                  <BlockSuggester
-                    className={`left-full ml-0.5 mt-2 ${
-                      subMenuVisible ? "block" : "hidden"
-                    } text-left hover:block group-hover:block shadow-xl`}
-                    {...blockSuggesterProps}
-                  />
-                )}
-              </button>
-            </li>
-          );
-        })}
-      </ul>
-      <div
-        className={tw`border-t-1 border-gray-200 px-4 py-2 text-xs text-gray-400`}
-      >
-        <p>
-          Last edited by {/* @todo use lastedited value when available */}
-          {
-            users.find(
-              (account) =>
-                account.entityId === blockData?.properties.entity.createdById,
-            )?.name
-          }
-        </p>
-        {typeof blockData?.properties.entity.updatedAt === "string" && (
-          <p>
-            {format(new Date(blockData.properties.entity.updatedAt), "hh.mm a")}
-            {", "}
-            {format(
-              new Date(blockData.properties.entity.updatedAt),
-              "dd/MM/yyyy",
-            )}
-          </p>
-        )}
-      </div>
-=======
       {currentView === "normal" ? (
         <NormalView
           usableMenuItems={usableMenuItems}
@@ -346,7 +266,6 @@
           updateMenuState={updateMenuState}
         />
       )}
->>>>>>> 33b78ae9
     </div>
   );
 };