import { ProsemirrorManager } from "@hashintel/hash-shared/ProsemirrorManager";
import { useRouter } from "next/router";
import { Schema } from "prosemirror-model";
import { EditorView } from "prosemirror-view";
import "prosemirror-view/style/prosemirror.css";
import { useLayoutEffect, useRef, FunctionComponent } from "react";
import { useLocalstorageState } from "rooks";

import { Button } from "@hashintel/hash-design-system";
import Box from "@mui/material/Box";
<<<<<<< HEAD
=======
import { GlobalStyles } from "@mui/material";
>>>>>>> e1f7c0dc
import { BlockLoadedProvider } from "../onBlockLoaded";
import { UserBlocksProvider } from "../userBlocks";
import { EditorConnection } from "./collab/EditorConnection";
import { BlocksMap, createEditorView } from "./createEditorView";
import { usePortals } from "./usePortals";
import { useReadonlyMode } from "../../shared/readonly-mode";
<<<<<<< HEAD
=======
import { usePageContext } from "./PageContext";
>>>>>>> e1f7c0dc

type PageBlockProps = {
  blocks: BlocksMap;
  accountId: string;
  entityId: string;
};

/**
 * The naming of this as a "Block" is… interesting, considering it doesn't
 * really work like a Block. It would be cool to somehow detach the process of
 * rendering child blocks from this and have a renderer, but it seems tricky to
 * do that
 */
export const PageBlock: FunctionComponent<PageBlockProps> = ({
  blocks,
  accountId,
  entityId,
}) => {
  const root = useRef<HTMLDivElement>(null);
  const [portals, renderPortal, clearPortals] = usePortals();
  const [debugging] = useLocalstorageState<
    { restartCollabButton?: boolean } | boolean
  >("hash.internal.debugging", false);

  const prosemirrorSetup = useRef<null | {
    view: EditorView<Schema>;
    connection: EditorConnection | null;
    manager: ProsemirrorManager;
  }>(null);

  const router = useRouter();
  const routeHash = router.asPath.split("#")[1] ?? "";
  const { readonlyMode } = useReadonlyMode();
<<<<<<< HEAD
=======

  const { setEditorView, pageTitleRef } = usePageContext();
>>>>>>> e1f7c0dc

  /**
   * This effect runs once and just sets up the prosemirror instance. It is not
   * responsible for setting the contents of the prosemirror document
   */
  useLayoutEffect(() => {
    const node = root.current!;

    /**
     * Lets see up prosemirror with an empty document, as another effect will
     * set its contents. Unfortunately all prosemirror documents have to
     * contain at least one child, so lets insert a special "blank" placeholder
     * child
     */
    const { view, connection, manager } = createEditorView(
      node,
      renderPortal,
      accountId,
      entityId,
      blocks,
<<<<<<< HEAD
=======
      readonlyMode,
      pageTitleRef,
>>>>>>> e1f7c0dc
    );

    setEditorView(view);

    prosemirrorSetup.current = {
      view,
      connection: connection ?? null,
      manager,
    };

    if (readonlyMode) {
      prosemirrorSetup.current.manager.setReadonlyMode();
    }

    return () => {
      clearPortals();
      view.destroy();
      connection.close();
      prosemirrorSetup.current = null;
    };
<<<<<<< HEAD
  }, [accountId, blocks, entityId, renderPortal, readonlyMode]);
=======
  }, [
    accountId,
    blocks,
    entityId,
    renderPortal,
    readonlyMode,
    clearPortals,
    setEditorView,
    pageTitleRef,
  ]);
>>>>>>> e1f7c0dc

  return (
    <UserBlocksProvider value={blocks}>
      <BlockLoadedProvider routeHash={routeHash}>
<<<<<<< HEAD
=======
        <GlobalStyles
          // prevents blue outline on selected nodes
          styles={{ ".ProseMirror-selectednode": { outline: "none" } }}
        />
>>>>>>> e1f7c0dc
        <Box id="root" ref={root} position="relative" />
        {portals}
        {/**
         * @todo position this better
         */}
        {(
          typeof debugging === "boolean"
            ? debugging
            : debugging.restartCollabButton
        ) ? (
          <Button
            sx={{
              position: "fixed",
              bottom: 2.5,
              right: 2.5,
              opacity: 0.3,

              "&:hover": {
                opacity: 1,
              },
            }}
            onClick={() => {
              prosemirrorSetup.current?.connection?.restart();
            }}
          >
            Restart Collab Instance
          </Button>
        ) : null}
      </BlockLoadedProvider>
    </UserBlocksProvider>
  );
};<|MERGE_RESOLUTION|>--- conflicted
+++ resolved
@@ -8,20 +8,14 @@
 
 import { Button } from "@hashintel/hash-design-system";
 import Box from "@mui/material/Box";
-<<<<<<< HEAD
-=======
 import { GlobalStyles } from "@mui/material";
->>>>>>> e1f7c0dc
 import { BlockLoadedProvider } from "../onBlockLoaded";
 import { UserBlocksProvider } from "../userBlocks";
 import { EditorConnection } from "./collab/EditorConnection";
 import { BlocksMap, createEditorView } from "./createEditorView";
 import { usePortals } from "./usePortals";
 import { useReadonlyMode } from "../../shared/readonly-mode";
-<<<<<<< HEAD
-=======
 import { usePageContext } from "./PageContext";
->>>>>>> e1f7c0dc
 
 type PageBlockProps = {
   blocks: BlocksMap;
@@ -55,11 +49,8 @@
   const router = useRouter();
   const routeHash = router.asPath.split("#")[1] ?? "";
   const { readonlyMode } = useReadonlyMode();
-<<<<<<< HEAD
-=======
 
   const { setEditorView, pageTitleRef } = usePageContext();
->>>>>>> e1f7c0dc
 
   /**
    * This effect runs once and just sets up the prosemirror instance. It is not
@@ -80,11 +71,8 @@
       accountId,
       entityId,
       blocks,
-<<<<<<< HEAD
-=======
       readonlyMode,
       pageTitleRef,
->>>>>>> e1f7c0dc
     );
 
     setEditorView(view);
@@ -95,19 +83,12 @@
       manager,
     };
 
-    if (readonlyMode) {
-      prosemirrorSetup.current.manager.setReadonlyMode();
-    }
-
     return () => {
       clearPortals();
       view.destroy();
       connection.close();
       prosemirrorSetup.current = null;
     };
-<<<<<<< HEAD
-  }, [accountId, blocks, entityId, renderPortal, readonlyMode]);
-=======
   }, [
     accountId,
     blocks,
@@ -118,18 +99,14 @@
     setEditorView,
     pageTitleRef,
   ]);
->>>>>>> e1f7c0dc
 
   return (
     <UserBlocksProvider value={blocks}>
       <BlockLoadedProvider routeHash={routeHash}>
-<<<<<<< HEAD
-=======
         <GlobalStyles
           // prevents blue outline on selected nodes
           styles={{ ".ProseMirror-selectednode": { outline: "none" } }}
         />
->>>>>>> e1f7c0dc
         <Box id="root" ref={root} position="relative" />
         {portals}
         {/**
