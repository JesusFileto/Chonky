--- conflicted
+++ resolved
@@ -25,12 +25,8 @@
     "@apollo/client": "3.6.9",
     "@blockprotocol/core": "0.0.12",
     "@hashintel/hash-graph-client": "0.0.0-private",
-<<<<<<< HEAD
     "@hashintel/hash-subgraph": "0.0.0-private",
-    "@sentry/browser": "7.16.0",
-=======
     "@sentry/browser": "7.19.0",
->>>>>>> 3b9cbb26
     "graphql-tag": "2.12.5",
     "immer": "9.0.6",
     "jsonschema": "1.4.0",
