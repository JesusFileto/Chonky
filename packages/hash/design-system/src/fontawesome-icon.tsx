<<<<<<< HEAD
=======
import clsx from "clsx";
>>>>>>> e1f7c0dc
import { forwardRef } from "react";
import { SvgIcon, SvgIconProps } from "@mui/material";
import { IconDefinition } from "@fortawesome/free-solid-svg-icons";

type FontAwesomeIconProps = {
  icon: IconDefinition;
} & SvgIconProps;

export const fontAwesomeIconClasses = {
  icon: "FontAwesomeIcon",
};

// gotten from https://mui.com/components/icons/#font-awesome
export const FontAwesomeIcon = forwardRef<
  SVGSVGElement,
  FontAwesomeIconProps // https://github.com/prettier/prettier/issues/11923
>((props, ref) => {
  const { icon, sx = [], ...otherProps } = props;

  const {
    icon: [width, height, , , svgPathData],
  } = icon;

  return (
    <SvgIcon
      ref={ref}
      viewBox={`0 0 ${width} ${height}`}
      sx={[
        {
          color: "currentColor",
          width: "1em",
          height: "1em",
          fontSize: "16px",
        },
        ...(Array.isArray(sx) ? sx : [sx]),
      ]}
      {...otherProps}
      classes={{
        ...(otherProps.classes ?? {}),
        root: clsx(fontAwesomeIconClasses.icon, otherProps.classes?.root),
      }}
    >
      {typeof svgPathData === "string" ? (
        <path d={svgPathData} />
      ) : (
        /**
         * A multi-path Font Awesome icon seems to imply a duotune icon. The 0th path seems to
         * be the faded element (referred to as the "secondary" path in the Font Awesome docs)
         * of a duotone icon. 40% is the default opacity.
         *
         * @see https://fontawesome.com/how-to-use/on-the-web/styling/duotone-icons#changing-opacity
         */
        svgPathData.map((pathData: string, i: number) => (
          <path
            key={pathData}
            style={{ opacity: i === 0 ? 0.4 : 1 }}
            d={pathData}
          />
        ))
      )}
    </SvgIcon>
  );
});<|MERGE_RESOLUTION|>--- conflicted
+++ resolved
@@ -1,7 +1,4 @@
-<<<<<<< HEAD
-=======
 import clsx from "clsx";
->>>>>>> e1f7c0dc
 import { forwardRef } from "react";
 import { SvgIcon, SvgIconProps } from "@mui/material";
 import { IconDefinition } from "@fortawesome/free-solid-svg-icons";
