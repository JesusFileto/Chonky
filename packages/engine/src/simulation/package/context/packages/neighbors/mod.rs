use std::sync::Arc;

use crate::config::{Globals, TopologyConfig};
use crate::datastore::batch::AgentBatch;
use crate::datastore::schema::accessor::{FieldSpecMapAccessor, GetFieldSpec};
use crate::datastore::schema::context::ContextSchema;
use crate::datastore::schema::{FieldKey, RootFieldSpec, RootFieldSpecCreator};
use crate::datastore::table::state::view::StateSnapshot;
use crate::datastore::table::state::State;
use crate::datastore::{batch::iterators, table::state::ReadState};
use crate::simulation::comms::package::PackageComms;
use crate::simulation::package::context::packages::neighbors::fields::NEIGHBORS_FIELD_NAME;
use crate::simulation::package::context::{ContextColumn, Package, PackageCreator};
use crate::simulation::package::ext_traits::{
    GetWorkerExpStartMsg, GetWorkerSimStartMsg, MaybeCPUBound,
};
use crate::simulation::package::prelude::{ArrowArray, ContextPackage};
use crate::simulation::Result;
use crate::{ExperimentConfig, SimRunConfig};
use async_trait::async_trait;
use parking_lot::RwLockReadGuard;
use serde_json::Value;

use self::map::{NeighborMap, NeighborRef};

mod adjacency;
mod fields;
mod map;
mod writer;

const CPU_BOUND: bool = true;
pub const NEIGHBOR_INDEX_COUNT: usize = 2;
pub type IndexType = u32;
pub type ArrowIndexBuilder = arrow::array::UInt32Builder;

pub struct Creator {}

impl PackageCreator for Creator {
    fn new(_experiment_config: &Arc<ExperimentConfig>) -> Result<Box<dyn PackageCreator>> {
        Ok(Box::new(Creator {}))
    }

    fn create(
        &self,
        config: &Arc<SimRunConfig>,
        _comms: PackageComms,
        _state_field_spec_accessor: FieldSpecMapAccessor,
        context_field_spec_accessor: FieldSpecMapAccessor,
    ) -> Result<Box<dyn ContextPackage>> {
        let neighbors = Neighbors {
            topology: Arc::new(
                TopologyConfig::create_from_globals(&config.sim.globals)
                    .unwrap_or_else(|_| TopologyConfig::default()),
            ),
            context_field_spec_accessor,
        };
        Ok(Box::new(neighbors))
    }

    fn get_context_field_specs(
        &self,
        _config: &ExperimentConfig,
        _globals: &Globals,
        field_spec_creator: &RootFieldSpecCreator,
    ) -> Result<Vec<RootFieldSpec>> {
        Ok(vec![fields::get_neighbors_field_spec(field_spec_creator)?])
    }

    fn get_state_field_specs(
        &self,
        _config: &ExperimentConfig,
        _globals: &Globals,
        field_spec_creator: &RootFieldSpecCreator,
    ) -> Result<Vec<RootFieldSpec>> {
        Ok(vec![fields::get_search_radius_field_spec(
            field_spec_creator,
        )?])
    }
}

impl GetWorkerExpStartMsg for Creator {
    fn get_worker_exp_start_msg(&self) -> Result<Value> {
        Ok(Value::Null)
    }
}

struct Neighbors {
    topology: Arc<TopologyConfig>,
    context_field_spec_accessor: FieldSpecMapAccessor,
}

impl Neighbors {
    fn neighbor_vec<'a>(
        batches: &'a Vec<RwLockReadGuard<AgentBatch>>,
    ) -> Result<Vec<NeighborRef<'a>>> {
        Ok(iterators::agent::position_iter(batches)?
            .zip(iterators::agent::index_iter(batches))
            .zip(iterators::agent::search_radius_iter(batches)?)
            .collect())
    }
}

impl MaybeCPUBound for Neighbors {
    fn cpu_bound(&self) -> bool {
        CPU_BOUND
    }
}

impl GetWorkerSimStartMsg for Neighbors {
    fn get_worker_sim_start_msg(&self) -> Result<Value> {
        Ok(Value::Null)
    }
}

#[async_trait]
impl Package for Neighbors {
    async fn run<'s>(
        &mut self,
        state: Arc<State>,
        _snapshot: Arc<StateSnapshot>,
    ) -> Result<Vec<ContextColumn>> {
        let agent_pool = state.agent_pool();
        let batches = agent_pool.read_batches()?;
        let states = Self::neighbor_vec(&batches)?;
        let map = NeighborMap::gather(states, &self.topology)?;

        let field_key = self
            .context_field_spec_accessor
            .get_local_hidden_scoped_field_spec(NEIGHBORS_FIELD_NAME)?
            .to_key()?;

        Ok(vec![ContextColumn {
            field_key,
            inner: Box::new(map),
        }])
    }

    fn get_empty_arrow_columns(
        &self,
        num_agents: usize,
        _schema: &ContextSchema,
    ) -> Result<Vec<(FieldKey, Arc<dyn arrow::array::Array>)>> {
        let index_builder = ArrowIndexBuilder::new(1024);

        let neighbor_index_builder = arrow::array::FixedSizeListBuilder::new(index_builder, 2);
        let mut neighbors_builder = arrow::array::ListBuilder::new(neighbor_index_builder);

        (0..num_agents).try_for_each(|_| neighbors_builder.append(true))?;

        // TODO, this is unclean, we won't have to do this if we move empty arrow
        //   initialisation to be done per schema instead of per package
        let field_key = self
            .context_field_spec_accessor
<<<<<<< HEAD
            .get_local_hidden_scoped_field_spec(NEIGHBORS_FIELD_NAME)?
=======
            .get_agent_scoped_field_spec("neighbors")?
>>>>>>> e2f09371
            .to_key()?;

        Ok(vec![(
            field_key,
            Arc::new(neighbors_builder.finish()) as Arc<dyn ArrowArray>,
        )])
    }
}<|MERGE_RESOLUTION|>--- conflicted
+++ resolved
@@ -151,11 +151,7 @@
         //   initialisation to be done per schema instead of per package
         let field_key = self
             .context_field_spec_accessor
-<<<<<<< HEAD
-            .get_local_hidden_scoped_field_spec(NEIGHBORS_FIELD_NAME)?
-=======
             .get_agent_scoped_field_spec("neighbors")?
->>>>>>> e2f09371
             .to_key()?;
 
         Ok(vec![(
